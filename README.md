--- conflicted
+++ resolved
@@ -9,22 +9,13 @@
 
 ### Installing the pre-built Python PAPI bindings
 
-<<<<<<< HEAD
 1. Download the latest package from the "releases" page of this repo.
-=======
-`java -jar modules/swagger-codegen-cli/target/swagger-codegen-cli.jar generate -i output.json -l python -o ./papi_client/python -c swagger-codegen-config.json -t swagger_templates/`
->>>>>>> 797b1ae1
 
 2. Install via [Setuptools](http://pypi.python.org/pypi/setuptools).  For example, unzip the package archive to a directory and from there run:
 
-<<<<<<< HEAD
 ```sh
 python setup.py install --user
 ```
-(or `sudo python setup.py install` to install the package for all users)
-=======
-``java -jar modules/swagger-codegen-cli/target/swagger-codegen-cli.jar generate -i swagger_config.json -l dynamic-html -o ./papi_doc -c swagger-codegen-config.json -t swagger_templates/`
->>>>>>> 797b1ae1
 
 You may need to install the Python [Setuptools](http://pypi.python.org/pypi/setuptools) on your system, if they are not already installed. For instructions, see http://pypi.python.org/pypi/setuptools.
 
