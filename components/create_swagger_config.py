--- conflicted
+++ resolved
@@ -20,15 +20,9 @@
 
 requests.packages.urllib3.disable_warnings()
 
-<<<<<<< HEAD
-k_swaggerParamIsiPropCommonFields = [
-    "description", "required", "type", "default", "maximum", "minimum", "enum",
-    "items", "maxLength", "minLength", "pattern"]
-=======
 SWAGGER_PARAM_ISI_PROP_COMMON_FIELDS = [
     'description', 'required', 'type', 'default', 'maximum', 'minimum', 'enum',
-    'items']
->>>>>>> 83cf8604
+    'items', 'maxLength', 'minLength', 'pattern']
 
 # list of url parameters that need to be url encoded, this hack works for now,
 # but could cause problems if new params are added that are not unique.
@@ -67,18 +61,13 @@
                 print('WARNING: {} not defined for Swagger in prop: {}'.format(
                     field_name, isi_prop))
                 continue
-<<<<<<< HEAD
-            if fieldName == "pattern":
+            if field_name == 'pattern':
                 # XXX: bkrueger (27 Feb 2018) - Remove after upgrading
                 # Swagger from 2.2 to 2.3
                 # wrap with '/' to conform to Perl regex conventions
-                isiProp["pattern"] = '/' + isiProp["pattern"] + '/'
-            if fieldName == "type":
-                if isiProp[fieldName] == "int":
-=======
-            if field_name == 'type':
-                if isi_prop[field_name] == 'int':
->>>>>>> 83cf8604
+                isi_prop['pattern'] = '/' + isi_prop['pattern'] + '/'
+            if field_name == "type":
+                if isi_prop[field_name] == "int":
                     # HACK fix for bugs in the PAPI
                     print('*** Invalid type in params of type {}: {}'.format(
                         param_type, isi_props))
